#!/usr/bin/env python
# -*- coding: utf-8 -*-

from __future__ import (division, print_function, absolute_import,
                        unicode_literals)

__all__ = ["StellarPopulation"]

import numpy as np
from ._fsps import driver
from .filters import FILTERS


class StellarPopulation(object):
    """
    This is the main interface to use when interacting with FSPS from Python.
    Most of the Fortran API is exposed through Python hooks with various
    features added for user friendliness. When initializing, you can set any
    of the parameters of the system using keyword arguments. Below, you'll
    find a list of the options that you can include (with the comments taken
    directly from the `FSPS docs
    <http://www.ucolick.org/~cconroy/FSPS_files/MANUAL.pdf>`_. To change
    these values later, use the ``params`` property—which is ``dict``-like.
    For example:

    ::

        sp = StellarPopulation(imf_type=2)
        sp.params["imf_type"] = 1

    :param compute_vega_mags: (default: True)
        A switch that sets the zero points of the magnitude system: ``True``
        uses Vega magnitudes versus AB magnitudes.

    :param redshift_colors: (default: False)

        * ``False``: Magnitudes are computed at a fixed redshift specified
          by ``zred``.
        * ``True``: Magnitudes are computed at a redshift that corresponds
          to the age of the output SSP/CSP (assuming a redshift–age relation
          appropriate for a WMAP5 cosmology). This switch is useful if
          the user wants to compute the evolution in observed colors of a
          SSP/CSP.

    :param smooth_velocity: (default: True)
        Switch to choose smoothing in velocity space (``True``) or
        wavelength space.

    :param add_stellar_remanants: (default: True)
        Switch to add stellar remnnants in the stellar mass
        computation.

    :param add_neb_emission: (default: False)
        Switch to turn on/off a Cloudy-based nebular emission
        model. NB: this feature is currently under development, do not
        use!

    :param add_dust_emission: (default: True)
        Switch to turn on/off the Draine & Li 2007 dust emission
        model.

    :param add_agb_dust_model: (default: False)
        Switch to turn on/off the AGB circumstellar dust model. NB:
        this feature is currently under development, do not use!  If
        you do use it, note that the AGB dust emission is scaled by
        the parameter `agb_dust`.

    :param dust_type: (default: 0)
        Common variable deﬁning the extinction curve for dust around old
        stars:

        * 0: power law with index dust index set by ``dust_index``.
        * 1: Milky Way extinction law (with :math:`R = A_V /E(B - V)` value
          ``mwr``) parameterized by Cardelli et al. (1989).
        * 2: Calzetti et al. (2000) attenuation curve. Note that if this
          value is set then the dust attenuation is applied to all starlight
          equally (not split by age), and therefore the only relevant
          parameter is ``dust2``, which sets the overall normalization.
        * 3: allows the user to access a variety of attenuation curve models
          from Witt & Gordon (2000) using the parameters ``wgp1`` and
          ``wgp2``.

    :param imf_type: (default: 2)
        Common variable defining the IMF type:

        * 0: Salpeter (1955)
        * 1: Chabrier (2003)
        * 2: Kroupa (2001)
        * 3: van Dokkum (2008)
        * 4: Dave (2008)
        * 5: tabulated piece-wise power law IMF, specified in ``imf.dat``
          file located in the data directory

    :param pagb: (default: 1.0)
        Weight given to the post–AGB phase. A value of 0.0 turns off post-AGB
        stars; a value of 1.0 implies that the Vassiliadis & Wood (1994)
        tracks are implemented as–is.

    :param dell: (default: 0.0)
        Shift in :math:`\log L_\mathrm{bol}` of the TP-AGB isochrones. Note
        that the meaning of this parameter and the one below has changed to
        reflect the updated calibrations presented in Conroy & Gunn (2009).
        That is, these parameters now refer to a modification about the
        calibrations presented in that paper.

    :param delt: (default: 0.0)
        Shift in :math:`\log T_\mathrm{eff}` of the TP-AGB isochrones.

    :param fbhb: (default: 0.0)
        Fraction of horizontal branch stars that are blue. The blue HB stars
        are uniformly spread in :math:`\log T_\mathrm{eff}` to `10^4` K. See
        Conroy et al. (2009a) for details and a plausible range.

    :param sbss: (default: 0.0)
        Specific frequency of blue straggler stars. See Conroy et al. (2009a)
        for details and a plausible range.

    :param tau: (default: 1.0)
        Defines e-folding time for the SFH, in Gyr. Only used if ``sfh=1`` or
        ``sfh=4``. The range is :math:`0.1 < \\tau < 10^2`.

    :param const: (default: 0.0)
        Defines the constant component of the SFH. This quantity is defined
        as the fraction of mass formed in a constant mode of SF; the range
        is therefore :math:`0 \le C \le 1`. Only used if ``sfh=1`` or
        ``sf=4``.

    :param tage: (default: 0.0)
        If set to a non-zero value, the
        :func:`fsps.StellarPopulation.compute_csp` method will compute the
        spectra and magnitudes only at this age, and will therefore only
        output one age result. The units are Gyr. (The default is to compute
        and return results from :math:`t \\approx 0` to the maximum age in
        the isochrones).

    :param fburst: (default: 0.0)
        Deﬁnes the fraction of mass formed in an instantaneous burst of star
        formation. Only used if ``sfh=1`` or ``sfh=4``.

    :param tburst: (default: 11.0)
        Defines the age of the Universe when the burst occurs. If
        ``tburst > tage`` then there is no burst. Only used if ``sfh=1`` or
        ``sfh=4``.

    :param dust1: (default: 0.0)
        Dust parameter describing the attenuation of young stellar light,
        i.e. where ``t <= dust_tesc`` (for details, see Conroy et al. 2009a).

    :param dust2: (default: 0.0)
        Dust parameter describing the attenuation of old stellar light,
        i.e. where ``t > dust_tesc`` (for details, see Conroy et al. 2009a).

    :param logzsol: (default: -0.2)
        Undocumented.

    :param zred: (default: 0.0)
        Redshift. If this value is non-zero and if ``redshift_colors=1``,
        the magnitudes will be computed for the spectrum placed at redshift
        ``zred``.

    :param pmetals: (default: 0.02)
        Undocumented.

    :param imf1: (default: 1.3)
        Logarithmic slope of the IMF over the range :math:`0.08 < M < 0.5
        M_\odot`. Only used if ``imf_type=2``.

    :param imf2: (default: 2.3)
        Logarithmic slope of the IMF over the range :math:`0.5 < M < 1
        M_\odot`. Only used if ``imf_type=2``.

    :param imf3: (default: 2.3)
        Logarithmic slope of the IMF over the range :math:`1.0 < M < 100
        M_\odot`. Only used if ``imf_type=2``.

    :param vdmc: (default: 0.08)
        IMF parameter defined in van Dokkum (2008). Only used if
        ``imf_type=3``.

    :param dust_clumps: (default: -99.)
        Dust parameter describing the dispersion of a Gaussian PDF density
        distribution for the old dust. Setting this value to -99.0 sets the
        distribution to a uniform screen. See Conroy et al. (2009b) for
        details.

    :param frac_nodust: (default: 0.0)
        Fraction of starlight that is not attenuated by the diffuse dust
        component (i.e. that is not affected by ``dust2``).

    :param dust_index: (default: -0.7)
        Power law index of the attenuation curve. Only used when
        ``dust_type=0``.

    :param dust_tesc: (default: 7.0)
        Stars younger than ``dust_tesc`` are attenuated by both ``dust1`` and
        ``dust2``, while stars older are attenuated by ``dust2`` only. Units
        are :math:`\\log (\\mathrm{yrs})`.

    :param frac_obrun: (default: 0.0)
        Undocumented.

    :param uvb: (default: 1.0)
        Parameter characterizing the strength of the 2175A extinction feature
        with respect to the standard Cardelli et al. determination for the
        MW. Only used when ``dust_type=1``.

    :param mwr: (default: 3.1)
        The ratio of total to selective absorption which characterizes the MW
        extinction curve: :math:`R = A_V /E(B - V)`. Only used when
        ``dust_type=1``.

    :param redgb: (default: 1.0)
        Weighting of red  giant branch.

    :param dust1_index: (default: -1.0)
        Undocumented.

    :param mdave: (default: 0.5)
        IMF parameter defined in Dave (2008). Only used if ``imf_type=4``.

    :param sf_start: (default: 0.0)
        Start time of the SFH, in Gyr.

    :param sf_trunc: (default: 0.0)
        Undocumented.

    :param sf_theta: (default: 0.0)
        Undocumented.

    :param duste_gamma: (default: 0.01)
        Parameter of the Draine & Li (2007) dust emission model. Specifies
        the relative contribution of dust heated at a radiation field
        strength of :math:`U_\mathrm{min}` and dust heated at
        :math:`U_\mathrm{min} < U \le U_\mathrm{max}`. Allowable range is 0.0
        – 1.0.

    :param duste_umin: (default: 1.0)
        Parameter of the Draine & Li (2007) dust emission model. Specifies
        the minimum radiation field strength in units of the MW value. Valid
        range is 0.1 – 25.0.

    :param duste_qpah: (default: 3.5)
        Parameter of the Draine & Li (2007) dust emission model. Specifies
        the grain size distribution through the fraction of grain mass in
        PAHs. This parameter has units of % and a valid range of 0.0 − 10.0.

    :param fcstar: (default: 1.0)
        Fraction of stars that the Padova isochrones identify as Carbon stars
        that FSPS assigns to a Carbon star spectrum. Set this to 0.0 if for
        example the users wishes to turn all Carbon stars into regular M-type
        stars.

    :param masscut: (default: 150.0)
        Truncate the IMF above this value.

    :param zmet: (default: 1)
        The metallicity is specified as an integer ranging between 1 and 22.

    :param sfh: (default: 0)
        Defines the type of star formation history, normalized such that one
        solar mass of stars is formed over the full SFH. Default value is 0.

        * 0: Compute an SSP
        * 1: Compute a five parameter SFH (see below).
        * 2: Compute a tabulated SFH defined in a file called ``sfh.dat``
          that must reside in the data directory. The file must contain three
          rows. The first column is time since the Big Bang in Gyr, the
          second is the SFR in units of solar masses per year, the third is
          the absolute metallicity. An example is provided in the data
          directory. The time grid in this file can be arbitrary (so long as
          the units are correct), but it is up to the user to ensure that the
          tabulated SFH is well-sampled so that the outputs are stable.
          Obviously, highly oscillatory data require dense sampling.
        * 4: Delayed tau-model. This is the same as option 1 except that the
          tau-model component takes the form :math:`t\,e^{−t/\\tau}`.

    :param wgp1: (default: 1)
        Integer specifying the optical depth in the Witt & Gordon (2000)
        models. Values range from 1 − 18, corresponding to optical depths of
        0.25, 0.50, 0.75, 1.00, 1.50, 2.00, 2.50, 3.00, 3.50, 4.00, 4.50,
        5.00, 5.50, 6.00, 7.00, 8.00, 9.00, 10.0. Note that these optical
        depths are defined differently from the optical depths defined by
        the parameters ``dust1`` and ``dust2``. See Witt & Gordon (2000)
        for details.

    :param wgp2: (default: 1)
        Integer specifying the type of large-scale geometry and extinction
        curve. Values range from 1-6, corresponding to MW+dusty, MW+shell,
        MW+cloudy, SMC+dusty, SMC+shell, SMC+cloudy. Dusty, shell, and cloudy
        specify the geometry and are described in Witt & Gordon (2000).

    :param wgp3: (default: 1)
        Integer specifying the local geometry for the Witt & Gordon (2000)
        dust models. A value of 0 corresponds to a homogeneous distribution,
        and a value of 1 corresponds to a clumpy distribution. See Witt &
        Gordon (2000) for details.

    :param evtype: (default: -1)
        Compute SSPs for only the given evolutionary type

    :param sigma_smooth: (default: 0.0)
        If smooth_velocity is True, this gives the velocity dispersion in
        km/s.  Otherwise, it gives the width of the gaussian wavelength
        smoothing in Angstroms.

    :param agb_dust: (default: 1.0)
        Scales the circumstellar AGB dust emission.

    :param min_wave_smooth: (default: 1e3)
        Undocumented.

    :param max_wave_smooth: (default: 1e4)
        Undocumented.

    """

    def __init__(self, compute_vega_mags=True, redshift_colors=False,
                 smooth_velocity=True, add_stellar_remnants=True,
                 add_dust_emission=True, add_agb_dust_model=False,
                 add_neb_emission=False, **kwargs):

        # Set up the parameters to their default values.
        self.params = ParameterSet(
            dust_type=0,
            imf_type=2,
            pagb=1.0,
            dell=0.0,
            delt=0.0,
            fbhb=0.0,
            sbss=0.0,
            tau=1.0,
            const=0.0,
            tage=0.0,
            fburst=0.0,
            tburst=11.0,
            dust1=0.0,
            dust2=0.0,
            logzsol=-0.2,
            zred=0.0,
            pmetals=0.02,
            imf1=1.3,
            imf2=2.3,
            imf3=2.3,
            vdmc=0.08,
            dust_clumps=-99.,
            frac_nodust=0.0,
            dust_index=-0.7,
            dust_tesc=7.0,
            frac_obrun=0.0,
            uvb=1.0,
            mwr=3.1,
            redgb=1.0,
            dust1_index=-1.0,
            mdave=0.5,
            sf_start=0.0,
            sf_trunc=0.0,
            sf_theta=0.0,
            duste_gamma=0.01,
            duste_umin=1.0,
            duste_qpah=3.5,
            fcstar=1.0,
            masscut=150.0,
            zmet=1,
            sfh=0,
            wgp1=1,
            wgp2=1,
            wgp3=1,
            evtype=-1,
            sigma_smooth=0.0,
            agb_dust=1.0,
            min_wave_smooth=1e3,
            max_wave_smooth=1e4,
        )

        # Parse any input options.
        for k, v in self.params.iteritems():
            self.params[k] = kwargs.pop(k, v)

        # Make sure that we didn't get any unknown options.
        if len(kwargs):
            raise TypeError("__init__() got an unexpected keyword argument "
                            "'{0}'".format(kwargs.keys()[0]))

        # Before the first time we interact with the FSPS driver, we need to
        # run the ``setup`` method.
        if not driver.is_setup:
            driver.setup(compute_vega_mags, redshift_colors, smooth_velocity,
                         add_stellar_remnants, add_neb_emission,
                         add_dust_emission, add_agb_dust_model)

        else:
            cvms, rcolors, svel, asr, ane, ade, agbd = driver.get_setup_vars()
            assert compute_vega_mags == bool(cvms)
            assert redshift_colors == bool(rcolors)
            assert smooth_velocity == bool(svel)
            assert add_stellar_remnants == bool(asr)
            assert add_neb_emission == bool(ane)
            assert add_dust_emission == bool(ade)
            assert add_agb_dust_model == bool(agbd)

        # Caching.
        self._wavelengths = None
        self._zlegend = None
        self._ssp_ages = None
        self._stats = None

    def _update_params(self):
        if self.params.dirtiness == 2:
            driver.set_ssp_params(*[self.params[k]
                                    for k in self.params.ssp_params])
        if self.params.dirtiness >= 1:
            driver.set_csp_params(*[self.params[k]
                                    for k in self.params.csp_params])
        self.params.dirtiness = 0

    def _compute_csp(self):
        self._update_params()
        driver.compute()
        self._stats = None

    def get_spectrum(self, zmet=None, tage=0.0, peraa=False):
        """
        A grid (in age) of the spectra for the current CSP.

        :param zmet: (default: None)
            The (integer) index of the metallicity to use. By default, use
            the current value of ``self.params["zmet"]``.

        :param tage: (default: 0.0)
            The age of the stellar population. By default, this will compute
            a grid of ages from :math:`t \approx 0` to the maximum age in the
            isochrones.

        :param peraa: (default: False)
            If ``True``, return the spectrum in :math:`L_\odot/\AA`.
            Otherwise, return the spectrum in the FSPS standard
            :math:`L_\odot/\mathrm{Hz}`.

        :returns wavelengths:
            The wavelength grid in Angstroms.

        :returns spectrum:
            The spectrum in :math:`L_\odot/\mathrm{Hz}` or :math:`L_\odot/\AA`.
            If an age was provided by the ``tage`` parameter then the result
            is a 1D array with ``NSPEC`` values. Otherwise, it is a 2D array
            with shape ``(NTFULL, NSPEC)``.

        """
        self.params["tage"] = tage
        if zmet is not None:
            self.params["zmet"] = zmet

        if self.params.dirty:
            self._compute_csp()

        wavegrid = self.wavelengths
        if peraa:
            factor = 3e18 / wavegrid ** 2

        else:
            factor = np.ones_like(wavegrid)

        NSPEC = driver.get_nspec()
        NTFULL = driver.get_ntfull()
        if tage > 0.0:
            return wavegrid, driver.get_spec(NSPEC, NTFULL)[0] * factor

        return wavegrid, driver.get_spec(NSPEC, NTFULL) * factor[None, :]

    @property
    def wavelengths(self):
        """
        The wavelength scale for the computed spectra.

        """
        if self._wavelengths is None:
            NSPEC = driver.get_nspec()
            self._wavelengths = driver.get_lambda(NSPEC)
        return self._wavelengths

    @property
    def zlegend(self):
        """
        The available metallicities.

        """
        if self._zlegend is None:
            NZ = driver.get_nz()
            self._zlegend = driver.get_zlegend(NZ)
        return self._zlegend

    @property
    def ssp_ages(self):
        """
        The age grid of the SSPs, in log(years), used by FSPS.

        """
        if self._ssp_ages is None:
            NTFULL = driver.get_ntfull()
            self._ssp_ages = driver.get_timefull(NTFULL)
        return self._ssp_ages

    def get_mags(self, zmet=None, tage=0.0, redshift=0.0, bands=None):
        """
        Get the magnitude of the CSP.

        :param zmet: (default: None)
            The (integer) index of the metallicity to use. By default, use
            the current value of ``self.params["zmet"]``.

        :param tage: (default: 0.0)
            The age of the stellar population. By default, this will compute
            a grid of ages from :math:`t \approx 0` to the maximum age in the
            isochrones.

        :param redshift: (default: 0.0)
            Optionally redshift the spectrum first.

        :param bands: (default: None)
            The names of the filters that you would like to compute the
            magnitude for. This should correspond to the result of
            :func:`fsps.find_filter`.

        :returns mags:
            The magnitude grid. If an age was was provided by the ``tage``
            parameter then the result is a 1D array with ``NBANDS`` values.
            Otherwise, it is a 2D array with shape ``(NTFULL, NBANDS)``. If
            a particular set of bands was requested then this return value
            will be properly compressed along that axis, ordered according
            to the ``bands`` argument.

        """
        self.params["tage"] = tage
        if zmet is not None:
            self.params["zmet"] = zmet

        if self.params.dirty:
            self._compute_csp()

        NTFULL = driver.get_ntfull()
        NBANDS = driver.get_nbands()

        band_array = np.ones(NBANDS, dtype=bool)
        if bands is not None:
            user_sorted_inds = np.array([FILTERS[band.lower()].index
                                         for band in bands])
            band_array[np.array([i not in user_sorted_inds
                                 for i in range(NBANDS)],
                                dtype=bool)] = False

        inds = np.array(band_array, dtype=int)
        mags = driver.get_mags(NTFULL, redshift, inds)

        if tage > 0.0:
            if bands is not None:
                return mags[0, user_sorted_inds]
            else:
                return mags[0, :]
        else:
            if bands is not None:
                return mags[:, user_sorted_inds]
            else:
                return mags

    def ztinterp(self, zpos, tpos, peraa=False):
        """Return an SSP spectrum, mass, and luminosity interpolated
        to a target metallicity and age.  This effectively wraps the
        ZTINTERP subroutine.  Only the SSPs bracketing a given
        metallicity will be regenerated, if parameters are dirty.

        :param zpos:
            The metallicity, in units of log(Z/Z_sun)

        :param tpos:
            The desired age, in Gyr.

        :param peraa: (default: False)
            If true, return spectra in units of L_sun/AA, otherwise
            L_sun/Hz

        :returns spec:
            The SSP spectrum, interpolated to zpos and tpos.

        :returns mass:
            The stellar mass of the SSP at tpos.

        :returns lbol:
            The bolometric luminosity of the returned SSP.
        """
<<<<<<< HEAD
        
        if self.params.dirtiness == 2:
=======

        if self.params.dirty:
>>>>>>> f337dbbd
            self._update_params()
            
        NSPEC = driver.get_nspec()
        spec, mass, lbol = np.zeros(NSPEC), np.zeros(1), np.zeros(1)
        logt_yrs = np.log10(tpos * 1e9)
        driver.interp_ssp(zpos, logt_yrs, spec, mass, lbol)

        if peraa:
            wavegrid = self.wavelengths
            factor = 3e18 / wavegrid ** 2
            spec *= factor

        return spec, mass, lbol

    def all_ssp_spec(self, update=True, peraa=False):
        """Return the contents of the ssp_spec_zz array.

        :param update: (default: True)
            If True, forces an update of the SSPs if the ssp
            parameters have changed. Otherwise simply dumps the
            current contents of the ssp_spec_zz array.

        :param peraa: (default: False)
            If true, return spectra in units of L_sun/AA, otherwise
            L_sun/Hz

        :returns spec:
            The spectra of the SSPs, having shape (nspec, ntfull, nz).
<<<<<<< HEAD
            
        :returns mass:
            The mass of the SSPs, having shape (ntfull, nz).
            
        :returns lbol:
            The bolometric luminosity of the SSPs, having shape
            (ntfull, nz).
=======

>>>>>>> f337dbbd
        """

        if (self.params.dirtiness == 2) and update:
            self._update_params()

        NSPEC = driver.get_nspec()
        NTFULL = driver.get_ntfull()
        NZ = driver.get_nz()
<<<<<<< HEAD
        spec = np.zeros([NSPEC,NTFULL,NZ], order = 'F')
        mass, lbol = np.zeros([NTFULL,NZ], order ='F'), np.zeros([NTFULL,NZ], order = 'F')
        driver.get_ssp_spec(spec, mass, lbol)
                
        if peraa:
            wavegrid = self.wavelengths
            factor = 3e18 / wavegrid ** 2
            spec *= factor[:,None,None]
            
        return spec, mass, lbol
    
    def smoothspec(self, wave, spec, sigma, minw = None, maxw = None):
=======
        specarray = driver.get_ssp_spec(NSPEC, NTFULL, NZ)

        if peraa:
            wavegrid = self.wavelengths
            factor = 3e18 / wavegrid ** 2
            specarray *= factor[:, None, None]

        return specarray

    def smoothspec(self, wave, spec, sigma, minw=None, maxw=None):
>>>>>>> f337dbbd
        """Smooth a spectrum by a gaussian with standard deviation
        given by sigma.  Whether the smoothing is in velocity space or
        in wavelength space depends on the value of the value of
        smooth_velocity.

        :param wave:
            The input wavelength grid.

        :param spec:
            The input spectrum.

        :param sigma:
            The standard deviation of the gaussian broadening function.

        :param minw:
            Optionally set the minimum wavelength to consider when
            broadening.

        :param maxw:
            Optionally set the maximum wavelength to consider when
            broadening.

        :returns outspec:
            The smoothed spectrum, on the same wavelength grid as the input.
        """
        if maxw is None:
            maxw = np.max(wave)
        if minw is None:
            minw = np.min(wave)
        assert len(wave) == len(spec)
        outspec = np.array(spec)
        driver.smooth_spectrum(wave, outspec, sigma, minw, maxw)
        return outspec

    @property
    def log_age(self):
        """log10(age/yr)."""
        return self._stat(0)

    @property
    def stellar_mass(self):
        """Stellar mass (including remants if the FSPS parameters
        `add_stellar_remants=1`) in solar masses.
        """
        return self._stat(1)

    @property
    def log_lbol(self):
        """log(bolometric luminosity / L_solar)."""
        return self._stat(2)

    @property
    def sfr(self):
        """Star formation rate (solar masses per year)."""
        return self._stat(3)

    @property
    def dust_mass(self):
        """Dust mass, in solar masses."""
        return self._stat(4)

    def _get_grid_stats(self):
        if self.params.dirty:
            self._compute_csp()

        if self._stats is None:
            self._stats = driver.get_stats(driver.get_ntfull())

        return self._stats

    def _stat(self, k):
        stats = self._get_grid_stats()
        if self.params["tage"] > 0:
            return stats[k][0]
        return stats[k]


class ParameterSet(object):

    ssp_params = ["imf_type", "imf1", "imf2", "imf3", "vdmc", "mdave",
                  "dell", "delt", "sbss", "fbhb", "pagb", "agb_dust",
                  "redgb", "masscut", "fcstar", "evtype"]

    csp_params = ["dust_type", "zmet", "sfh", "wgp1", "wgp2", "wgp3",
                  "tau", "const", "tage", "fburst", "tburst",
                  "dust1", "dust2", "logzsol", "zred", "pmetals",
                  "dust_clumps", "frac_nodust", "dust_index", "dust_tesc",
                  "frac_obrun", "uvb", "mwr", "dust1_index",
                  "sf_start", "sf_trunc", "sf_theta", "duste_gamma",
                  "duste_umin", "duste_qpah", "sigma_smooth",
                  "min_wave_smooth", "max_wave_smooth"]

    @property
    def all_params(self):
        return self.ssp_params + self.csp_params

    @property
    def dirty(self):
        return self.dirtiness > 0

    def __init__(self, **kwargs):
        self.dirtiness = 2
        self._params = kwargs
        self.iteritems = self._params.iteritems

    def check_params(self):
        NZ = driver.get_nz()
        assert self._params["zmet"] in range(1, NZ + 1), \
            "zmet={0} out of range [1, {1}]".format(self._params["zmet"], NZ)
        assert self._params["dust_type"] in range(4), \
            "dust_type={0} out of range [0, 3]".format(
                self._params["dust_type"])
        assert self._params["imf_type"] in range(6), \
            "imf_type={0} out of range [0, 5]".format(self._params["imf_type"])

    def __getitem__(self, k):
        return self._params[k]

    def __setitem__(self, k, v):
        original = self._params[k]
        is_changed = original != v

        if is_changed:
            if k in self.ssp_params:
                self.dirtiness = 2
            elif k in self.csp_params:
                self.dirtiness = max(1, self.dirtiness)

            self._params[k] = v
            self.check_params()<|MERGE_RESOLUTION|>--- conflicted
+++ resolved
@@ -587,13 +587,7 @@
         :returns lbol:
             The bolometric luminosity of the returned SSP.
         """
-<<<<<<< HEAD
-        
         if self.params.dirtiness == 2:
-=======
-
-        if self.params.dirty:
->>>>>>> f337dbbd
             self._update_params()
             
         NSPEC = driver.get_nspec()
@@ -622,7 +616,6 @@
 
         :returns spec:
             The spectra of the SSPs, having shape (nspec, ntfull, nz).
-<<<<<<< HEAD
             
         :returns mass:
             The mass of the SSPs, having shape (ntfull, nz).
@@ -630,9 +623,6 @@
         :returns lbol:
             The bolometric luminosity of the SSPs, having shape
             (ntfull, nz).
-=======
-
->>>>>>> f337dbbd
         """
 
         if (self.params.dirtiness == 2) and update:
@@ -641,7 +631,6 @@
         NSPEC = driver.get_nspec()
         NTFULL = driver.get_ntfull()
         NZ = driver.get_nz()
-<<<<<<< HEAD
         spec = np.zeros([NSPEC,NTFULL,NZ], order = 'F')
         mass, lbol = np.zeros([NTFULL,NZ], order ='F'), np.zeros([NTFULL,NZ], order = 'F')
         driver.get_ssp_spec(spec, mass, lbol)
@@ -653,19 +642,8 @@
             
         return spec, mass, lbol
     
-    def smoothspec(self, wave, spec, sigma, minw = None, maxw = None):
-=======
-        specarray = driver.get_ssp_spec(NSPEC, NTFULL, NZ)
-
-        if peraa:
-            wavegrid = self.wavelengths
-            factor = 3e18 / wavegrid ** 2
-            specarray *= factor[:, None, None]
-
-        return specarray
 
     def smoothspec(self, wave, spec, sigma, minw=None, maxw=None):
->>>>>>> f337dbbd
         """Smooth a spectrum by a gaussian with standard deviation
         given by sigma.  Whether the smoothing is in velocity space or
         in wavelength space depends on the value of the value of
